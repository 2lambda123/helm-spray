--- conflicted
+++ resolved
@@ -1,28 +1,6 @@
-os: linux
-
 language: go
 
 go:
-<<<<<<< HEAD
-- 1.10.x
-
-go_import_path: github.com/gemalto/helm-spray
-
-script:
-  - make dist_linux
-
-deploy:
-  - provider: releases
-    tag_name: $TRAVIS_TAG
-    target_commitish: $TRAVIS_COMMIT
-    api_key: $GITHUB_API_KEY
-    file: _dist/helm-spray*
-    skip_cleanup: true
-    file_glob: true
-    on:
-      repo: cvila84/helm-spray
-      tags: true
-=======
   - 1.10.x
 
 go_import_path: github.com/gemalto/gokube
@@ -37,5 +15,4 @@
   skip_cleanup: true
   file_glob: true
   on:
-    tags: true
->>>>>>> 1c96c348
+    tags: true